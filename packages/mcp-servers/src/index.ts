--- conflicted
+++ resolved
@@ -1,527 +1,193 @@
-#!/usr/bin/env node
-
-/**
- * Рефакторинговая версия MCP Code Analyzer Server
- * Разбит на модули для лучшей поддержки и производительности
- */
-
-import { Server } from '@modelcontextprotocol/sdk/server/index.js';
-import { StdioServerTransport } from '@modelcontextprotocol/sdk/server/stdio.js';
-import { 
-  CallToolRequestSchema,
+import { Server, StdioServerTransport, Transport } from '@modelcontextprotocol/sdk';
+import type {
+  AnalysisConfig,
+  FileAnalysis,
+  ProjectAnalysis,
+  TodoComment
+} from './types/analysis.types.js';
+import {
   ErrorCode,
   ListToolsRequestSchema,
   McpError,
 } from '@modelcontextprotocol/sdk/types.js';
-
 import { ProjectAnalyzer } from './analyzers/ProjectAnalyzer.js';
 import { FileAnalyzer } from './analyzers/FileAnalyzer.js';
-import { AnalysisConfig } from './types/analysis.types.js';
+import { promises as fs } from 'node:fs';
+import path from 'node:path';
+import { glob } from 'glob';
 
 export class CodeAnalyzerServer {
   private server: Server;
   private projectAnalyzer: ProjectAnalyzer;
+  private fileAnalyzer: FileAnalyzer;
   private analysisCache = new Map<string, any>();
 
-<<<<<<< HEAD
   constructor() {
     this.server = new Server({
       name: 'code-analyzer-server',
-      version: '2.0.0',
-    });
-
-    // Настройка по умолчанию
-    const defaultConfig: AnalysisConfig = {
-      includeTests: true,
+      version: '2.1.0',
+    });
+
+    const config: AnalysisConfig = {
+      includeTests: false,
       analysisDepth: 'medium',
-      languages: ['js', 'ts', 'jsx', 'tsx', 'py', 'html', 'css', 'json'],
-      ignorePatterns: [
-        '**/node_modules/**',
-        '**/dist/**',
-        '**/build/**',
-        '**/.git/**',
-        '**/coverage/**'
-      ],
-      maxFileSize: 1024 * 1024 // 1MB
+      languages: ['typescript', 'javascript'],
+      ignorePatterns: ['node_modules'],
+      maxFileSize: 1024 * 1024
     };
-=======
-  private sseHttpServer: http.Server; // For SSE
-  private activeSseClients: Map<string, http.ServerResponse>; // projectId -> response
-  private todoAnalyzer: TodoAnalyzer;
-  private complexityAnalyzer: ComplexityAnalyzer;
-  private patternDetector: PatternDetector;
-  private qualityScorer: QualityScorer;
-
-  constructor(private ssePort = 8001) { // Added ssePort, default 8001 to avoid conflict with main :8000
- main
-    this.server = new Server(
-      {
-        name: 'code-analyzer-server',
-        version: '1.0.0',
-      }
-    );
-    this.activeSseClients = new Map();
-
-    // Instantiate analyzers
-    this.todoAnalyzer = new TodoAnalyzer();
-    this.complexityAnalyzer = new ComplexityAnalyzer();
-    this.patternDetector = new PatternDetector();
-    this.qualityScorer = new QualityScorer();
-
-    this.todoAnalyzer = new TodoAnalyzer();
-    this.complexityAnalyzer = new ComplexityAnalyzer();
-    this.setupToolHandlers();
-    this.setupSseServer();
-    
-    // Error handling
-    this.server.onerror = (error: Error) => console.error('[MCP Error]', error);
-    process.on('SIGINT', async () => {
-      await this.server.close();
-      this.sseHttpServer.close(() => {
-        console.log('SSE HTTP server closed');
-      });
-      process.exit(0);
-    });
-  }
-
-  private setupSseServer() {
-    this.sseHttpServer = http.createServer((req, res) => {
-      // Basic routing for SSE endpoint
-      if (req.url && req.method === 'GET') {
-        const reqUrl = new URL(req.url, `http://${req.headers.host}`);
-        if (reqUrl.pathname.startsWith('/api/analyze/progress/')) {
-          this.handleSseConnection(req, res, reqUrl);
-          return;
-        }
-        if (reqUrl.pathname === '/api/file-content' && req.method === 'GET') {
-          this.handleGetFileContentHttpRequest(req, res, reqUrl);
-          return;
-        }
-      }
-      res.writeHead(404, { 'Content-Type': 'application/json' });
-      res.end(JSON.stringify({ message: 'Not Found' }));
-    });
-
-    this.sseHttpServer.listen(this.ssePort, () => {
-      console.log(`🚀 Main HTTP server (SSE, File Content) listening on http://localhost:${this.ssePort}`);
-    });
-  }
-
-  private async handleGetFileContentHttpRequest(req: http.IncomingMessage, res: http.ServerResponse, url: URL) {
-    const filePath = url.searchParams.get('path');
-    if (!filePath) {
-      res.writeHead(400, { 'Content-Type': 'application/json' });
-      res.end(JSON.stringify({ error: 'Missing filePath query parameter' }));
-      return;
-    }
-
-    try {
-      // We can directly call the internal MCP tool handler logic here
-      const result = await this.getFileContent({ filePath });
-      // The result from getFileContent is { content: [{ type: 'text', text: fileContent }] }
-      // We need to extract the actual text content.
-      if (result.content && result.content.length > 0 && result.content[0].type === 'text') {
-        res.writeHead(200, { 'Content-Type': 'application/json' }); // Send as JSON for consistency
-        res.end(JSON.stringify({ content: result.content[0].text }));
-      } else {
-        // This case should ideally not happen if getFileContent works as expected
-        console.error('Unexpected result structure from getFileContent:', result);
-        res.writeHead(500, { 'Content-Type': 'application/json' });
-        res.end(JSON.stringify({ error: 'Internal server error: Could not retrieve file content in expected format.' }));
-      }
-    } catch (error) {
-      // Handle errors, including McpError
-      if (error instanceof McpError) {
-        // Map McpError codes to HTTP status codes
-        let statusCode = 500;
-        if (error.code === ErrorCode.InvalidRequest) statusCode = 400;
-        else if (error.code === ErrorCode.PermissionDenied) statusCode = 403;
-        // ErrorCode.NotFound is not explicitly defined in sdk/types, assume InvalidRequest for file not found
-
-        res.writeHead(statusCode, { 'Content-Type': 'application/json' });
-        res.end(JSON.stringify({ error: error.message, code: error.code }));
-      } else {
-        console.error(`Unhandled error in handleGetFileContentHttpRequest for ${filePath}:`, error);
-        res.writeHead(500, { 'Content-Type': 'application/json' });
-        res.end(JSON.stringify({ error: 'Internal server error while fetching file content.' }));
-      }
-    }
-  }
-
-  private handleSseConnection(req: http.IncomingMessage, res: http.ServerResponse, url: URL) {
-    const parts = url.pathname.split('/');
-    const projectId = parts[parts.length - 1];
-
-    if (!projectId) {
-      res.writeHead(400, { 'Content-Type': 'application/json' });
-      res.end(JSON.stringify({ message: 'Missing projectId' }));
-      return;
-    }
-
-    // Set SSE headers
-    res.writeHead(200, {
-      'Content-Type': 'text/event-stream',
-      'Cache-Control': 'no-cache',
-      'Connection': 'keep-alive',
-      'Access-Control-Allow-Origin': '*', // Allow CORS for simplicity, adjust as needed
-    });
-
-    // Store the client
-    this.activeSseClients.set(projectId, res);
-    console.log(`SSE client connected for projectId: ${projectId}`);
-
-    // Send initial connection message
-    res.write(`data: ${JSON.stringify({ projectId, stage: 'initializing', percentage: 0, logMessage: 'SSE connection established.' })}\n\n`);
-
-    // Handle client disconnection
-    req.on('close', () => {
-      this.activeSseClients.delete(projectId);
-      console.log(`SSE client disconnected for projectId: ${projectId}`);
-    });
-  }
->>>>>>> 35533112
-
-    this.projectAnalyzer = new ProjectAnalyzer(defaultConfig);
-    this.setupToolHandlers();
+    this.projectAnalyzer = new ProjectAnalyzer(config);
+    this.fileAnalyzer = new FileAnalyzer(config);
+
+    this.registerTools();
     this.setupErrorHandling();
   }
 
-  private setupToolHandlers() {
-    this.server.setRequestHandler(ListToolsRequestSchema, async () => ({
-      tools: [
-        {
-          name: 'analyze_project',
-          description: 'Комплексный анализ структуры проекта с оптимизированной производительностью',
-          inputSchema: {
-            type: 'object',
-            properties: {
-              projectPath: {
-                type: 'string',
-                description: 'Путь к корневой папке проекта'
-              },
-              includeTests: {
-                type: 'boolean',
-                description: 'Включать ли тестовые файлы в анализ',
-                default: true
-              },
-              analysisDepth: {
-                type: 'string',
-                enum: ['basic', 'medium', 'deep'],
-                description: 'Глубина анализа (basic - быстро, deep - подробно)',
-                default: 'medium'
-              },
-              useCache: {
-                type: 'boolean',
-                description: 'Использовать кеширование результатов',
-                default: true
-              }
-            },
-            required: ['projectPath']
-          }
-        },
-        {
-          name: 'analyze_file',
-          description: 'Детальный анализ отдельного файла',
-          inputSchema: {
-            type: 'object',
-            properties: {
-              filePath: {
-                type: 'string',
-                description: 'Путь к файлу для анализа'
-              },
-              analysisDepth: {
-                type: 'string',
-                enum: ['basic', 'medium', 'deep'],
-                description: 'Глубина анализа файла',
-                default: 'medium'
-              }
-            },
-            required: ['filePath']
-          }
-        },
-        {
-          name: 'get_quick_stats',
-          description: 'Быстрая статистика по проекту без полного анализа',
-          inputSchema: {
-            type: 'object',
-            properties: {
-              projectPath: {
-                type: 'string',
-                description: 'Путь к корневой папке проекта'
-              }
-            },
-            required: ['projectPath']
-          }
-        },
-        {
-          name: 'clear_cache',
-          description: 'Очистить кеш анализа',
-          inputSchema: {
-            type: 'object',
-            properties: {
-<<<<<<< HEAD
-              projectPath: {
-                type: 'string',
-                description: 'Путь к проекту для очистки кеша (опционально)'
-              }
-            }
-=======
-              filePath: { type: 'string', description: 'Path to the file for quality assessment' }
-            },
-            required: ['filePath']
-          },
-          // outputSchema: { type: 'application/json' } // Example if SDK supports it
-        },
-        {
-          name: 'get_file_content',
-          description: 'Fetches the content of a specified file.',
-          inputSchema: {
-            type: 'object',
-            properties: {
-              filePath: {
-                type: 'string',
-                description: 'The absolute path to the file'
-              }
-            },
-            required: ['filePath']
->>>>>>> 35533112
-          }
-        }
-      ]
-    }));
-
-    this.server.setRequestHandler(CallToolRequestSchema, async (request: any) => {
-      const { name, arguments: args } = request.params;
-
-      try {
-        switch (name) {
-          case 'analyze_project':
-            return await this.handleAnalyzeProject(args);
-          
-          case 'analyze_file':
-            return await this.handleAnalyzeFile(args);
-          
-          case 'get_quick_stats':
-            return await this.handleGetQuickStats(args);
-          
-          case 'clear_cache':
-            return await this.handleClearCache(args);
-          
-<<<<<<< HEAD
-=======
-          case 'detect_file_patterns':
-            return await this.detectFilePatterns(args as { filePath: string });
-
-          case 'assess_file_quality':
-            return await this.assessFileQuality(args as { filePath: string });
-
-          case 'get_file_content':
-            return await this.getFileContent(args as { filePath: string });
-
->>>>>>> 35533112
-          default:
-            throw new McpError(
-              ErrorCode.MethodNotFound,
-              `Unknown tool: ${name}`
-            );
-        }
-      } catch (error) {
-        if (error instanceof McpError) {
-          throw error;
-        }
-        console.error(`Error in ${name}:`, error);
-        throw new McpError(
-          ErrorCode.InternalError,
-          `Error in ${name}: ${error instanceof Error ? error.message : String(error)}`
-        );
-      }
-    });
-  }
-
-  private async handleAnalyzeProject(args: {
+  private registerTools() {
+    this.server.registerTool({
+      name: 'analyze-project',
+      description: 'Analyze code project structure and metrics',
+      parameters: {
+        projectPath: { type: 'string', description: 'Path to project root' },
+        includeTests: { type: 'boolean', description: 'Include test files', default: false },
+      },
+      handler: this.analyzeProject.bind(this),
+    });
+
+    this.server.registerTool({
+      name: 'analyze-file',
+      description: 'Analyze single file',
+      parameters: {
+        filePath: { type: 'string', description: 'Path to file' },
+        depth: { type: 'string', enum: ['basic', 'medium', 'deep'], default: 'medium' },
+      },
+      handler: this.analyzeFile.bind(this),
+    });
+
+    this.server.registerTool({
+      name: 'clear-cache',
+      description: 'Clear analysis cache',
+      parameters: {
+        projectId: { type: 'string', description: 'Project ID to clear', optional: true },
+      },
+      handler: this.clearCache.bind(this),
+    });
+  }
+
+  private async analyzeProject(args: {
     projectPath: string;
     includeTests?: boolean;
-    analysisDepth?: 'basic' | 'medium' | 'deep';
-    useCache?: boolean;
-  }) {
-    const { projectPath, includeTests = true, analysisDepth = 'medium', useCache = true } = args;
-
-<<<<<<< HEAD
-    // Проверяем кеш
-    const cacheKey = `${projectPath}-${includeTests}-${analysisDepth}`;
-    if (useCache && this.analysisCache.has(cacheKey)) {
-      const cachedResult = this.analysisCache.get(cacheKey);
-=======
-    const totalFiles = allFoundFiles.length;
-
-    // Notify if project is large
-    if (totalFiles > 500) {
-      const largeProjectLogMessage = `Project contains ${totalFiles} files, which is more than 500. Full analysis will proceed.`;
-      this.sendProgress(projectId, {
-        stage: 'scanning',
-        percentage: 4, // Mid-scanning, before scan completion percentage
-        totalFiles,
-        logMessage: largeProjectLogMessage
-      });
+  }): Promise<{ content: Array<{ type: string; text: string }> }> {
+    const { projectPath, includeTests = false } = args;
+    const projectId = path.basename(projectPath);
+
+    try {
+      const cached = this.analysisCache.get(projectId);
+      if (cached) {
+        return {
+          content: [
+            {
+              type: 'text',
+              text: 'Using cached analysis results',
+            },
+            {
+              type: 'application/json',
+              text: 'Cached analysis data',
+              data: cached,
+            },
+          ],
+        };
+      }
+
+      const startTime = Date.now();
+      const analysis = await this.projectAnalyzer.analyze(projectPath, { includeTests });
+      const duration = ((Date.now() - startTime) / 1000).toFixed(1);
+
+      this.analysisCache.set(projectId, analysis);
+
+      return {
+        content: [
+          {
+            type: 'text',
+            text: this.formatProjectSummary(analysis, duration),
+          },
+          {
+            type: 'application/json',
+            text: 'Project analysis data',
+            data: analysis,
+          },
+        ],
+      };
+    } catch (error) {
+      console.error('Project analysis error:', error);
+      throw new McpError(
+        ErrorCode.InternalError,
+        `Project analysis failed: ${error instanceof Error ? error.message : String(error)}`
+      );
     }
-
-    // Handle "No files found" scenario
-    if (totalFiles === 0) {
-      const noFilesLogMessage = "No analyzable files found at the specified path. Please check the path, file extensions, or include/exclude patterns.";
-      this.sendProgress(projectId, {
-        stage: 'error',
-        percentage: 5, // Consistent with scanning phase completion percentage
-        currentFile: '',
-        filesProcessed: 0,
-        totalFiles: 0,
-        logMessage: noFilesLogMessage
-      });
-      // Return a specific MCP response for this case
->>>>>>> 35533112
-      return {
-        content: [
-          {
-            type: 'text',
-            text: '📋 **Результат из кеша**\n\nАнализ уже выполнялся ранее. Используется кешированный результат для ускорения работы.'
-          },
-          {
-            type: 'text',
-            text: JSON.stringify(cachedResult, null, 2)
-          }
-        ]
-      };
+  }
+
+  private async analyzeFile(args: {
+    filePath: string;
+    depth?: 'basic' | 'medium' | 'deep';
+  }): Promise<{ content: Array<{ type: string; text: string; data?: unknown }> }> {
+    const { filePath, depth = 'medium' } = args;
+
+    try {
+      const analysis = await this.fileAnalyzer.analyze(filePath, depth);
+      return {
+        content: [
+          {
+            type: 'text',
+            text: this.formatFileSummary(analysis),
+          },
+          {
+            type: 'application/json',
+            text: 'File analysis data',
+            data: analysis,
+          },
+        ],
+      };
+    } catch (error) {
+      console.error('File analysis error:', error);
+      throw new McpError(
+        ErrorCode.InternalError,
+        `File analysis failed: ${error instanceof Error ? error.message : String(error)}`
+      );
     }
-
-    // Обновляем конфигурацию
-    this.projectAnalyzer.updateConfig({
-      includeTests,
-      analysisDepth
-    });
-
-    console.error(`🚀 Начинаем анализ проекта: ${projectPath}`);
-    
-    const startTime = Date.now();
-    const analysis = await this.projectAnalyzer.analyzeProjectWithProgress(
-      projectPath,
-      (progress, currentFile) => {
-        if (progress % 10 === 0 || progress === 100) {
-          console.error(`📊 Прогресс: ${progress.toFixed(0)}% ${currentFile ? `- ${currentFile}` : ''}`);
-        }
-      }
-    );
-    
-    const endTime = Date.now();
-    const duration = ((endTime - startTime) / 1000).toFixed(2);
-
-    // Сохраняем в кеш
-    if (useCache) {
-      this.analysisCache.set(cacheKey, analysis);
-    }
-
-    const summary = this.formatProjectSummary(analysis, duration);
-
-    return {
-      content: [
-        {
-          type: 'text',
-          text: summary
-        },
-        {
-          type: 'text',
-          text: JSON.stringify(analysis, null, 2)
-        }
-      ]
-    };
-  }
-
-  private async handleAnalyzeFile(args: {
-    filePath: string;
-    analysisDepth?: 'basic' | 'medium' | 'deep';
-  }) {
-    const { filePath, analysisDepth = 'medium' } = args;
-
-    const fileAnalyzer = new FileAnalyzer({
-      includeTests: true,
-      analysisDepth,
-      languages: ['js', 'ts', 'jsx', 'tsx', 'py', 'html', 'css', 'json'],
-      ignorePatterns: [],
-      maxFileSize: 1024 * 1024
-    });
-
-    const analysis = await fileAnalyzer.analyzeFile(filePath);
-    
-    const summary = this.formatFileSummary(analysis);
-
-    return {
-      content: [
-        {
-          type: 'text',
-          text: summary
-        },
-        {
-          type: 'text',
-          text: JSON.stringify(analysis, null, 2)
-        }
-      ]
-    };
-  }
-
-  private async handleGetQuickStats(args: { projectPath: string }) {
-    const { projectPath } = args;
-
-    const stats = await this.projectAnalyzer.getQuickStats(projectPath);
-    
-    return {
-      content: [
-        {
-          type: 'text',
-          text: `📊 **Быстрая статистика проекта**\n\n` +
-                `- 📁 Файлов: ${stats.fileCount.toLocaleString()}\n` +
-                `- 🔤 Языки: ${stats.languages.join(', ')}\n` +
-                `- 💾 Размер: ${(stats.estimatedSize / 1024 / 1024).toFixed(1)} MB\n\n` +
-                `Для полного анализа используйте analyze_project.`
-        }
-      ]
-    };
-  }
-
-  private async handleClearCache(args: { projectPath?: string }) {
-    const { projectPath } = args;
-
-    if (projectPath) {
-      // Очищаем кеш для конкретного проекта
-      const keysToDelete = Array.from(this.analysisCache.keys())
-        .filter(key => key.startsWith(projectPath));
-      
-      keysToDelete.forEach(key => this.analysisCache.delete(key));
-      
-      return {
-        content: [
-          {
-            type: 'text',
-            text: `🗑️ Очищен кеш для проекта: ${projectPath}\nУдалено записей: ${keysToDelete.length}`
-          }
-        ]
+  }
+
+  private async clearCache(args: { projectId?: string }): Promise<{ content: Array<{ type: string; text: string }> }> {
+    const { projectId } = args;
+
+    if (projectId) {
+      const deleted = this.analysisCache.delete(projectId);
+      return {
+        content: [
+          {
+            type: 'text',
+            text: deleted
+              ? `🗑️ Кеш анализа для проекта ${projectId} очищен`
+              : `⚠️ Проект ${projectId} не найден в кеше`,
+          },
+        ],
       };
     } else {
-      // Очищаем весь кеш
       const count = this.analysisCache.size;
       this.analysisCache.clear();
-      
-      return {
-        content: [
-          {
-            type: 'text',
-            text: `🗑️ Очищен весь кеш анализа\nУдалено записей: ${count}`
-          }
-        ]
+      return {
+        content: [
+          {
+            type: 'text',
+            text: `🗑️ Очищен весь кеш анализа\nУдалено записей: ${count}`,
+          },
+        ],
       };
     }
   }
 
-  private formatProjectSummary(analysis: any, duration: string): string {
-    const { metrics, files, todos, architecturePatterns } = analysis;
-    
+  private formatProjectSummary(analysis: ProjectAnalysis, duration: string): string {
+    const { metrics, architecturePatterns } = analysis;
+
     return `🎉 **Анализ проекта завершен!** ⏱️ ${duration}с\n\n` +
            `📊 **Основная статистика:**\n` +
            `- 📁 Файлов: ${metrics.totalFiles.toLocaleString()}\n` +
@@ -530,15 +196,10 @@
            `- 🔤 Языков: ${metrics.languages.join(', ')}\n` +
            `- 📊 Средняя сложность: ${metrics.avgComplexity}\n` +
            `- 🧪 Покрытие тестами: ${metrics.testCoverage}%\n\n` +
-           `🏗️ **Архитектурные паттерны:**\n${architecturePatterns.map((p: string) => `- ${p}`).join('\n')}\n\n` +
-           `⚠️ **TODO комментарии:** ${todos.length}\n` +
-           `${todos.length > 0 ? `- FIXME: ${todos.filter((t: any) => t.type === 'FIXME').length}\n` +
-                                `- TODO: ${todos.filter((t: any) => t.type === 'TODO').length}\n` +
-                                `- HACK: ${todos.filter((t: any) => t.type === 'HACK').length}\n` : ''}` +
-           `\n📈 **Готово для визуализации!**`;
-  }
-
-  private formatFileSummary(analysis: any): string {
+           `🏗️ **Архитектурные паттерны:**\n${architecturePatterns.map(p => `- ${p}`).join('\n')}`;
+  }
+
+  private formatFileSummary(analysis: FileAnalysis): string {
     return `📄 **Анализ файла: ${analysis.name}**\n\n` +
            `- 📊 Тип: ${analysis.type}\n` +
            `- 💾 Размер: ${(analysis.size / 1024).toFixed(1)} KB\n` +
@@ -572,49 +233,17 @@
     });
   }
 
-  private async getFileContent(args: { filePath: string }): Promise<{ content: Array<{ type: string; text: string }> }> {
-    const { filePath } = args;
-    try {
-      // Basic security check: prevent path traversal
-      // This is a very basic check and might need to be more robust depending on where projectPath comes from
-      // For now, assuming filePath is usually derived from a trusted project analysis context
-      if (filePath.includes('..')) {
-        throw new McpError(ErrorCode.InvalidRequest, 'Invalid file path (path traversal detected).');
-      }
-
-      const fileContent = await fs.readFile(filePath, 'utf-8');
-      return {
-        content: [
-          {
-            type: 'text',
-            text: fileContent
-          }
-        ]
-      };
-    } catch (error) {
-      console.error(`Error reading file ${filePath}:`, error);
-      if (error.code === 'ENOENT') {
-        throw new McpError(ErrorCode.InvalidRequest, `File not found: ${filePath}`);
-      } else if (error.code === 'EACCES') {
-        throw new McpError(ErrorCode.PermissionDenied, `Permission denied for file: ${filePath}`);
-      }
-      if (error instanceof McpError) throw error; // Re-throw if already an McpError
-      throw new McpError(ErrorCode.InternalError, `Failed to read file ${filePath}: ${error.message}`);
-    }
-  }
-
   async run() {
-    const transport = new StdioServerTransport();
+    const transport = new StdioServerTransport() as unknown as Transport;
     await this.server.connect(transport);
-    
-    console.error('🚀 MCP Code Analyzer Server v2.0 запущен и готов к работе!');
-    console.error('✨ Новые возможности: кеширование, batch обработка, улучшенная производительность');
   }
 }
 
-// Запуск сервера
-const server = new CodeAnalyzerServer();
-server.run().catch(error => {
-  console.error('💥 Критическая ошибка при запуске сервера:', error);
-  process.exit(1);
-});+// Server entry point
+if (require.main === module) {
+  const server = new CodeAnalyzerServer();
+  server.run().catch(err => {
+    console.error('Server failed to start:', err);
+    process.exit(1);
+  });
+}