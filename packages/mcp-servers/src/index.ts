--- conflicted
+++ resolved
@@ -67,12 +67,7 @@
 
 class CodeAnalyzerServer {
   private server: Server;
-<<<<<<< HEAD
-  private todoAnalyzer: TodoAnalyzer;
-  private complexityAnalyzer: ComplexityAnalyzer;
-
-  constructor() {
-=======
+
   private sseHttpServer: http.Server; // For SSE
   private activeSseClients: Map<string, http.ServerResponse>; // projectId -> response
   private todoAnalyzer: TodoAnalyzer;
@@ -81,7 +76,7 @@
   private qualityScorer: QualityScorer;
 
   constructor(private ssePort = 8001) { // Added ssePort, default 8001 to avoid conflict with main :8000
->>>>>>> 22f49a04
+ main
     this.server = new Server(
       {
         name: 'code-analyzer-server',
