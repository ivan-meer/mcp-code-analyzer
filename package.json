{
  "name": "mcp-code-analyzer",
  "version": "0.3.0",
  "description": "AI-powered code analysis with MCP integration",
  "private": true,
  "workspaces": [
    "apps/*",
    "packages/*"
  ],
  "scripts": {
    "format": "prettier --write \"**/*.{ts,tsx,md}\"",
    "start": "concurrently \"npm run start:frontend\" \"npm run start:backend\" \"npm run start:mcp\"",
    "start:frontend": "cd apps/web && npm run dev",
    "start:backend": "cd apps/api && python main.py",
    "start:mcp": "cd packages/mcp-servers && npm run dev",
    "install:all": "npm install && cd apps/web && npm install && cd ../api && pip install -r requirements.txt && cd ../../packages/mcp-servers && npm install"
  },
  "devDependencies": {
    "@types/node": "^18.0.0",
    "concurrently": "^8.2.2",
    "eslint": "^8.57.0",
    "prettier": "^3.2.5",
<<<<<<< HEAD
    "turbo": "^1.13.3",
=======
>>>>>>> aec364f4
    "typescript": "^5.4.0"
  },
  "packageManager": "npm@10.0.0",
  "engines": {
    "node": ">=18.0.0"
  },
  "dependencies": {
    "@modelcontextprotocol/sdk": "^1.12.1",
    "turbo-windows-64": "^2.5.4"
  }
}<|MERGE_RESOLUTION|>--- conflicted
+++ resolved
@@ -20,10 +20,6 @@
     "concurrently": "^8.2.2",
     "eslint": "^8.57.0",
     "prettier": "^3.2.5",
-<<<<<<< HEAD
-    "turbo": "^1.13.3",
-=======
->>>>>>> aec364f4
     "typescript": "^5.4.0"
   },
   "packageManager": "npm@10.0.0",
